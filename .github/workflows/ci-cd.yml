name: CI/CD Pipeline

permissions:
  contents: write
  pull-requests: write

on:
  push:
    branches: [staging, main]
  pull_request:
    branches: [main]

jobs:
  build-and-test:
    runs-on: ubuntu-latest
    strategy:
      matrix:
        python-version: ["3.10"]
        r-version: [4.3]

    steps:
      - uses: actions/checkout@v4

      # Setup Python
      - name: Set up Python ${{ matrix.python-version }}
        uses: actions/setup-python@v4
        with:
          python-version: ${{ matrix.python-version }}

      # Install Python dependencies
      - name: Install Python dependencies
        run: |
          python -m pip install --upgrade pip
          pip install pytest
          if [ -f requirements.txt ]; then pip install -r requirements.txt; fi
          if [ -f setup.py ]; then pip install -e .; fi
          if [ -f pyproject.toml ]; then pip install -e .; fi

      # Setup R
      - name: Set up R ${{ matrix.r-version }}
        uses: r-lib/actions/setup-r@v2
        with:
          r-version: ${{ matrix.r-version }}

      # Install R dependencies
      - name: Install R dependencies
        run: |
          install.packages(c("testthat", "devtools", "roxygen2"))
          if (file.exists("DESCRIPTION")) {
            devtools::install_deps(dependencies = TRUE)
          }
        shell: Rscript {0}

      # Run Python tests
      - name: Run Python tests with pytest
        run: |
          if [ -d "tests" ] && find tests -name "*.py" -type f | grep -q .; then
            pytest tests/ -v --tb=short
          else
            echo "No Python test files found in tests directory"
          fi

      # Run R tests
      - name: Run R tests with testthat
        run: |
          if (dir.exists("tests") && length(list.files("tests", pattern = "\\.[rR]$", recursive = TRUE)) > 0) {
            library(testthat)
            test_dir("tests")
          } else {
            cat("No R test files found in tests directory")
          }
        shell: Rscript {0}

  create-pr-to-main:
    runs-on: ubuntu-latest
    needs: build-and-test
    if: github.ref == 'refs/heads/staging'
    steps:
      - uses: actions/checkout@v4
        with:
          fetch-depth: 0

      - name: Check for differences
        id: check_diff
        run: |
          git fetch origin main:main
          if git diff --quiet ${{ github.ref_name }} main; then
            echo "No differences found between ${{ github.ref_name }} and main"
            echo "create_pr=false" >> $GITHUB_OUTPUT
          else
            echo "Differences found between ${{ github.ref_name }} and main"
            echo "create_pr=true" >> $GITHUB_OUTPUT
          fi

      - name: Create Pull Request
        if: steps.check_diff.outputs.create_pr == 'true'
        run: |
          prs=$(gh pr list --base main --head ${{ github.ref_name }} --json number,title,url)
<<<<<<< HEAD
          if [[ -n "$prs" ]]; then
=======
          if [[ -n "$prs" && "prs" != "[]" ]]; then
>>>>>>> 6c3f9f91
            echo "Pull request already exists. Updating existing PR..."
            echo "$prs"
            echo "Changes have been added to the current PR"
          else
            echo "Creating new pull request from ${{ github.ref_name }} to main"
            gh pr create \
              --title "PR: Staging to Main" \
              --body "Automated pull request from ${{ github.ref_name }} to main.

            All tests have passed in staging branch.

            **Changes:**
            - Latest changes from staging branch

            **Test Status:** 
            - All tests passed" \
              --base main \
              --head ${{ github.ref_name }} \
              --assignee Sammyjoseph999 \
              --reviewer Sammyjoseph999
          fi
        env:
          GH_TOKEN: ${{ secrets.GITHUB_TOKEN }}<|MERGE_RESOLUTION|>--- conflicted
+++ resolved
@@ -96,11 +96,7 @@
         if: steps.check_diff.outputs.create_pr == 'true'
         run: |
           prs=$(gh pr list --base main --head ${{ github.ref_name }} --json number,title,url)
-<<<<<<< HEAD
-          if [[ -n "$prs" ]]; then
-=======
           if [[ -n "$prs" && "prs" != "[]" ]]; then
->>>>>>> 6c3f9f91
             echo "Pull request already exists. Updating existing PR..."
             echo "$prs"
             echo "Changes have been added to the current PR"
