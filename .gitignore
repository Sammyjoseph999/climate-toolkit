# climate data files
*.zip
*.grib
*.nc
*.hdf5

*.env
__pycache__
<<<<<<< HEAD
env/
# Ignore CHIRPS download directory
climate_tookit/fetch_data/source-data/chirps_data/
=======
local
>>>>>>> 2f9a141d
<|MERGE_RESOLUTION|>--- conflicted
+++ resolved
@@ -6,10 +6,8 @@
 
 *.env
 __pycache__
-<<<<<<< HEAD
 env/
 # Ignore CHIRPS download directory
 climate_tookit/fetch_data/source-data/chirps_data/
-=======
-local
->>>>>>> 2f9a141d
+
+local