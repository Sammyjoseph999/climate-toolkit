"""Module for applying the DownloadData / SourceData class to download from
different climate databases."""

from datetime import date

from sources.gee import DownloadData as DownloadGEE
<<<<<<< HEAD
from sources.tamsat import DownloadData as DownloadTAMSAT
from sources.nasa_power import DownloadData as DownloadNASA
=======
>>>>>>> 6c3f9f91
from sources.utils import models
from sources.utils.models import Location
from sources.utils.settings import Settings


class SourceData:
    """The main class for retrieving data via a standardised interface."""

    def __init__(
        self,
        location_coord: tuple[float],
        variables: list[models.ClimateVariable],
        source: models.ClimateDataset,
        date_from_utc: date,
        date_to_utc: date,
        settings: Settings,
    ):
        self.location_coord = location_coord
        self.variables = variables
        self.source = source
        self.date_from_utc = date_from_utc
        self.date_to_utc = date_to_utc
        self.settings = settings

        # determine the client on class instantiation
        if self.source in (
            models.ClimateDataset.era_5,
            models.ClimateDataset.terraclimate,
            models.ClimateDataset.imerg,
<<<<<<< HEAD
            models.ClimateDataset.chirps,
            models.ClimateDataset.cmip6,
            models.ClimateDataset.nex_gddp,
            models.ClimateDataset.chirts
=======
>>>>>>> 6c3f9f91
        ):
            client = DownloadGEE(
                variables=variables,
                location_coord=location_coord,
<<<<<<< HEAD
                date_from_utc=date_from_utc,
                date_to_utc=date_to_utc,
                settings=settings,
                source=source,
            )
        
        elif self.source == models.ClimateDataset.tamsat:
            client = DownloadTAMSAT(
                variables=variables,
                location_coord=location_coord,
                aggregation=None,
                date_from_utc=date_from_utc,
                date_to_utc=date_to_utc,
            )
        
        elif self.source == models.ClimateDataset.nasa_power:
            client = DownloadNASA(
                variables=variables,
                location_coord=location_coord,
=======
>>>>>>> 6c3f9f91
                date_from_utc=date_from_utc,
                date_to_utc=date_to_utc,
                settings=settings,
                source=source,
            )
            

        self.client = client

    def download(self):
        """Download climate data from the remote location."""

        return self.client.download_variables()
<<<<<<< HEAD
=======

>>>>>>> 6c3f9f91

if __name__ == "__main__":
    import time

    settings = Settings.load()

    # nairobi = (36.817223, -1.286389)
    location = Location(lon=36.817223, lat=-1.286389)

    source_data = SourceData(
        location_coord=(location.lon, location.lat),
        variables=[
            models.ClimateVariable.precipitation,
            models.ClimateVariable.max_temperature,
            models.ClimateVariable.min_temperature,
<<<<<<< HEAD
            models.ClimateVariable.soil_moisture,
        ],
        source=models.ClimateDataset.chirts,
        date_from_utc=date(year=2015, month=1, day=1),
        date_to_utc=date(year=2015, month=3, day=5),
=======
        ],
        source=models.ClimateDataset.imerg,
        date_from_utc=date(year=2020, month=1, day=1),
        date_to_utc=date(year=2020, month=3, day=5),
>>>>>>> 6c3f9f91
        settings=settings,
    )

    start = time.time()
    climate_data = source_data.download()
    end = time.time()
    elapsed = end - start
    print("time taken (secs):", elapsed)
    print(climate_data)<|MERGE_RESOLUTION|>--- conflicted
+++ resolved
@@ -4,11 +4,8 @@
 from datetime import date
 
 from sources.gee import DownloadData as DownloadGEE
-<<<<<<< HEAD
 from sources.tamsat import DownloadData as DownloadTAMSAT
 from sources.nasa_power import DownloadData as DownloadNASA
-=======
->>>>>>> 6c3f9f91
 from sources.utils import models
 from sources.utils.models import Location
 from sources.utils.settings import Settings
@@ -38,18 +35,14 @@
             models.ClimateDataset.era_5,
             models.ClimateDataset.terraclimate,
             models.ClimateDataset.imerg,
-<<<<<<< HEAD
             models.ClimateDataset.chirps,
             models.ClimateDataset.cmip6,
             models.ClimateDataset.nex_gddp,
-            models.ClimateDataset.chirts
-=======
->>>>>>> 6c3f9f91
+            models.ClimateDataset.chirts,
         ):
             client = DownloadGEE(
                 variables=variables,
                 location_coord=location_coord,
-<<<<<<< HEAD
                 date_from_utc=date_from_utc,
                 date_to_utc=date_to_utc,
                 settings=settings,
@@ -69,8 +62,6 @@
             client = DownloadNASA(
                 variables=variables,
                 location_coord=location_coord,
-=======
->>>>>>> 6c3f9f91
                 date_from_utc=date_from_utc,
                 date_to_utc=date_to_utc,
                 settings=settings,
@@ -84,10 +75,6 @@
         """Download climate data from the remote location."""
 
         return self.client.download_variables()
-<<<<<<< HEAD
-=======
-
->>>>>>> 6c3f9f91
 
 if __name__ == "__main__":
     import time
@@ -103,18 +90,11 @@
             models.ClimateVariable.precipitation,
             models.ClimateVariable.max_temperature,
             models.ClimateVariable.min_temperature,
-<<<<<<< HEAD
             models.ClimateVariable.soil_moisture,
-        ],
-        source=models.ClimateDataset.chirts,
-        date_from_utc=date(year=2015, month=1, day=1),
-        date_to_utc=date(year=2015, month=3, day=5),
-=======
         ],
         source=models.ClimateDataset.imerg,
         date_from_utc=date(year=2020, month=1, day=1),
         date_to_utc=date(year=2020, month=3, day=5),
->>>>>>> 6c3f9f91
         settings=settings,
     )
 
